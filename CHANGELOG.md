--- conflicted
+++ resolved
@@ -9,23 +9,18 @@
 
 ### Added
 
-- `iter.Once`
-- `iter.ExactSizeIterator`
-- `Vec.shrink_to`
-- `Vec.shrink_to_fit`
-
-### Changed
-
-<<<<<<< HEAD
 - `Vec.shirnk_to`
 - `Vec.shirnk_to_fit`
 - `macros.include_str`
 - `macros.include_bytes`
 - `macros.assert_eq`
 - `macros.assert_ne`
-=======
+- `iter.Once`
+- `iter.ExactSizeIterator`
+
+### Changed
+
 - `iter.once() -> Once[T]` now returns a specialized iterator.
->>>>>>> fa78dba9
 
 ## 1.3.0 - 01/01/2025
 
